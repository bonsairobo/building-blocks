use building_blocks_core::prelude::*;
use building_blocks_storage::{prelude::*, Local};

use core::mem::MaybeUninit;
use image::{GenericImageView, ImageBuffer, Pixel};

pub fn decode_image<Im>(image: &Im) -> Array2<<Im as GenericImageView>::Pixel>
where
    Im: GenericImageView,
{
    let shape = PointN([image.width() as i32, image.height() as i32]);
    let extent = Extent2i::from_min_and_shape(Point2i::ZERO, shape);
    let mut map: Array2<MaybeUninit<<Im as GenericImageView>::Pixel>> =
        unsafe { Array2::maybe_uninit(extent) };
    for (x, y, pixel) in image.pixels() {
        let point = PointN([x as i32, y as i32]);
        unsafe {
            map.get_mut(&Local(point)).as_mut_ptr().write(pixel);
        }
    }

    unsafe { map.assume_init() }
}

pub fn encode_image<T, P, Map>(
    map: &Map,
    map_extent: &Extent2i,
) -> ImageBuffer<P, Vec<<P as Pixel>::Subpixel>>
where
    T: Into<P>,
<<<<<<< HEAD
    Meta: for<'a> GetOwned<&'a Point2i, Data = T>,
=======
    Map: for<'a> Get<&'a Point2i, Data = T>,
>>>>>>> caecd269
    P: Pixel + 'static,
{
    let img_extent = *map_extent - map_extent.minimum;
    let shape = img_extent.shape;
    assert!(shape.x() > 0);
    assert!(shape.y() > 0);
    let (width, height) = (shape.x() as u32, shape.y() as u32);

    let mut img = ImageBuffer::new(width, height);
    for (map_p, img_p) in map_extent.iter_points().zip(img_extent.iter_points()) {
        let map_p_ref = &map_p;
        let pixel = map.get_owned(map_p_ref).into();
        *img.get_pixel_mut(img_p.x() as u32, img_p.y() as u32) = pixel;
    }

    img
}<|MERGE_RESOLUTION|>--- conflicted
+++ resolved
@@ -28,11 +28,7 @@
 ) -> ImageBuffer<P, Vec<<P as Pixel>::Subpixel>>
 where
     T: Into<P>,
-<<<<<<< HEAD
-    Meta: for<'a> GetOwned<&'a Point2i, Data = T>,
-=======
-    Map: for<'a> Get<&'a Point2i, Data = T>,
->>>>>>> caecd269
+    Map: for<'a> GetOwned<&'a Point2i, Data = T>,
     P: Pixel + 'static,
 {
     let img_extent = *map_extent - map_extent.minimum;
