//! The analog of `ncollide3d::DBVT` for voxel octrees.
//!
//! This structure works well in tandem with a `ChunkMap3`, where an `Octree` can be generated from a chunk and subsequently
//! placed into the `OctreeDBVT`.

use building_blocks_core::prelude::*;
use building_blocks_storage::octree::{Location, Octant, OctreeSet, OctreeVisitor, VisitStatus};

use core::hash::Hash;
use fnv::FnvHashMap;
use ncollide3d::{
    bounding_volume::AABB,
    partitioning::{self as nc_part, DBVTLeaf, DBVTLeafId, BVH, DBVT},
};

/// An ncollide `DBVT` containing `OctreeSet`s. This turns the bounded `Octree` into an unbounded acceleration structure. You
/// may use whatever key type `K` to uniquely identify the octrees.
pub struct OctreeDBVT<K> {
    dbvt: DBVT<f32, OctreeSet, AABB<f32>>,
    leaf_ids: FnvHashMap<K, DBVTLeafId>,
}

impl<K> Default for OctreeDBVT<K> {
    fn default() -> Self {
        Self {
            dbvt: DBVT::new(),
            leaf_ids: Default::default(),
        }
    }
}

impl<K> OctreeDBVT<K>
where
    K: Eq + Hash,
{
    /// Inserts the octree, replacing any old octree at `key` and returning it.
    pub fn insert(&mut self, key: K, octree: OctreeSet) -> Option<OctreeSet> {
        let aabb = octant_aabb(&octree.octant());
        let new_leaf_id = self.dbvt.insert(DBVTLeaf::new(aabb, octree));

        self.leaf_ids
            .insert(key, new_leaf_id)
            .map(|old_leaf_id| self.dbvt.remove(old_leaf_id).data)
    }

    /// Remove the octree at `key`.
    pub fn remove(&mut self, key: &K) -> Option<OctreeSet> {
        self.leaf_ids
            .remove(key)
            .map(|leaf_id| self.dbvt.remove(leaf_id).data)
    }

    /// Get a reference to the `OctreeSet` at `key`.
    pub fn get(&self, key: &K) -> Option<&OctreeSet> {
        self.leaf_ids
            .get(key)
            .and_then(|leaf_id| self.dbvt.get(*leaf_id).map(|leaf| &leaf.data))
    }

    /// Visit every bounding volume (AABB) in the DBVT. This is a heterogeneous tree, meaning that not all nodes have the same
    /// representation. Upper nodes simply store a bounding volume (AABB), while octree nodes will provide both a bounding
    /// volume and an `Octant`, which is completely full for leaf nodes.
    pub fn visit(&self, visitor: &mut impl OctreeDBVTVisitor) {
        self.dbvt.visit(&mut DBVTVisitorImpl(visitor));
    }
}

struct DBVTVisitorImpl<'a, V>(&'a mut V);

impl<'a, V> OctreeVisitor for DBVTVisitorImpl<'a, V>
where
    V: OctreeDBVTVisitor,
{
<<<<<<< HEAD
    fn visit_octant(
        &mut self,
        _location: &LocationHandle,
        octant: Octant,
        is_leaf: bool,
    ) -> VisitStatus {
        let aabb = octant_aabb(&octant);

        self.0.visit(&aabb, Some(&octant), is_leaf)
=======
    fn visit_octant(&mut self, location: &Location) -> VisitStatus {
        let aabb = octant_aabb(&location.octant());

        self.0
            .visit(&aabb, Some(location.octant()), location.is_full())
>>>>>>> 6613d786
    }
}

impl<'a, V> nc_part::Visitor<OctreeSet, AABB<f32>> for DBVTVisitorImpl<'a, V>
where
    V: OctreeDBVTVisitor,
{
    fn visit(&mut self, aabb: &AABB<f32>, octree: Option<&OctreeSet>) -> nc_part::VisitStatus {
        let status = if let Some(octree) = octree {
            octree.visit_branches_and_leaves(self)
        } else {
            self.0.visit(aabb, None, false)
        };

        match status {
            VisitStatus::Continue => nc_part::VisitStatus::Continue,
            VisitStatus::Stop => nc_part::VisitStatus::Stop,
            VisitStatus::ExitEarly => nc_part::VisitStatus::ExitEarly,
        }
    }
}

pub trait OctreeDBVTVisitor {
    /// `octant` is only `Some` when traversing an `Octree`. Otherwise, you are traversing an upper-level internal node.
    fn visit(&mut self, aabb: &AABB<f32>, octant: Option<&Octant>, is_full: bool) -> VisitStatus;
}

/// Returns the axis-aligned bounding box that bounds `octant`.
pub fn octant_aabb(octant: &Octant) -> AABB<f32> {
    let aabb_min = Point3f::from(octant.minimum()).into();
    let aabb_max = Point3f::from(octant.minimum() + PointN([octant.edge_length(); 3])).into();

    AABB::new(aabb_min, aabb_max)
}
<|MERGE_RESOLUTION|>--- conflicted
+++ resolved
@@ -1,124 +1,112 @@
-//! The analog of `ncollide3d::DBVT` for voxel octrees.
-//!
-//! This structure works well in tandem with a `ChunkMap3`, where an `Octree` can be generated from a chunk and subsequently
-//! placed into the `OctreeDBVT`.
-
-use building_blocks_core::prelude::*;
-use building_blocks_storage::octree::{Location, Octant, OctreeSet, OctreeVisitor, VisitStatus};
-
-use core::hash::Hash;
-use fnv::FnvHashMap;
-use ncollide3d::{
-    bounding_volume::AABB,
-    partitioning::{self as nc_part, DBVTLeaf, DBVTLeafId, BVH, DBVT},
-};
-
-/// An ncollide `DBVT` containing `OctreeSet`s. This turns the bounded `Octree` into an unbounded acceleration structure. You
-/// may use whatever key type `K` to uniquely identify the octrees.
-pub struct OctreeDBVT<K> {
-    dbvt: DBVT<f32, OctreeSet, AABB<f32>>,
-    leaf_ids: FnvHashMap<K, DBVTLeafId>,
-}
-
-impl<K> Default for OctreeDBVT<K> {
-    fn default() -> Self {
-        Self {
-            dbvt: DBVT::new(),
-            leaf_ids: Default::default(),
-        }
-    }
-}
-
-impl<K> OctreeDBVT<K>
-where
-    K: Eq + Hash,
-{
-    /// Inserts the octree, replacing any old octree at `key` and returning it.
-    pub fn insert(&mut self, key: K, octree: OctreeSet) -> Option<OctreeSet> {
-        let aabb = octant_aabb(&octree.octant());
-        let new_leaf_id = self.dbvt.insert(DBVTLeaf::new(aabb, octree));
-
-        self.leaf_ids
-            .insert(key, new_leaf_id)
-            .map(|old_leaf_id| self.dbvt.remove(old_leaf_id).data)
-    }
-
-    /// Remove the octree at `key`.
-    pub fn remove(&mut self, key: &K) -> Option<OctreeSet> {
-        self.leaf_ids
-            .remove(key)
-            .map(|leaf_id| self.dbvt.remove(leaf_id).data)
-    }
-
-    /// Get a reference to the `OctreeSet` at `key`.
-    pub fn get(&self, key: &K) -> Option<&OctreeSet> {
-        self.leaf_ids
-            .get(key)
-            .and_then(|leaf_id| self.dbvt.get(*leaf_id).map(|leaf| &leaf.data))
-    }
-
-    /// Visit every bounding volume (AABB) in the DBVT. This is a heterogeneous tree, meaning that not all nodes have the same
-    /// representation. Upper nodes simply store a bounding volume (AABB), while octree nodes will provide both a bounding
-    /// volume and an `Octant`, which is completely full for leaf nodes.
-    pub fn visit(&self, visitor: &mut impl OctreeDBVTVisitor) {
-        self.dbvt.visit(&mut DBVTVisitorImpl(visitor));
-    }
-}
-
-struct DBVTVisitorImpl<'a, V>(&'a mut V);
-
-impl<'a, V> OctreeVisitor for DBVTVisitorImpl<'a, V>
-where
-    V: OctreeDBVTVisitor,
-{
-<<<<<<< HEAD
-    fn visit_octant(
-        &mut self,
-        _location: &LocationHandle,
-        octant: Octant,
-        is_leaf: bool,
-    ) -> VisitStatus {
-        let aabb = octant_aabb(&octant);
-
-        self.0.visit(&aabb, Some(&octant), is_leaf)
-=======
-    fn visit_octant(&mut self, location: &Location) -> VisitStatus {
-        let aabb = octant_aabb(&location.octant());
-
-        self.0
-            .visit(&aabb, Some(location.octant()), location.is_full())
->>>>>>> 6613d786
-    }
-}
-
-impl<'a, V> nc_part::Visitor<OctreeSet, AABB<f32>> for DBVTVisitorImpl<'a, V>
-where
-    V: OctreeDBVTVisitor,
-{
-    fn visit(&mut self, aabb: &AABB<f32>, octree: Option<&OctreeSet>) -> nc_part::VisitStatus {
-        let status = if let Some(octree) = octree {
-            octree.visit_branches_and_leaves(self)
-        } else {
-            self.0.visit(aabb, None, false)
-        };
-
-        match status {
-            VisitStatus::Continue => nc_part::VisitStatus::Continue,
-            VisitStatus::Stop => nc_part::VisitStatus::Stop,
-            VisitStatus::ExitEarly => nc_part::VisitStatus::ExitEarly,
-        }
-    }
-}
-
-pub trait OctreeDBVTVisitor {
-    /// `octant` is only `Some` when traversing an `Octree`. Otherwise, you are traversing an upper-level internal node.
-    fn visit(&mut self, aabb: &AABB<f32>, octant: Option<&Octant>, is_full: bool) -> VisitStatus;
-}
-
-/// Returns the axis-aligned bounding box that bounds `octant`.
-pub fn octant_aabb(octant: &Octant) -> AABB<f32> {
-    let aabb_min = Point3f::from(octant.minimum()).into();
-    let aabb_max = Point3f::from(octant.minimum() + PointN([octant.edge_length(); 3])).into();
-
-    AABB::new(aabb_min, aabb_max)
-}
+//! The analog of `ncollide3d::DBVT` for voxel octrees.
+//!
+//! This structure works well in tandem with a `ChunkMap3`, where an `Octree` can be generated from a chunk and subsequently
+//! placed into the `OctreeDBVT`.
+
+use building_blocks_core::prelude::*;
+use building_blocks_storage::octree::{Location, Octant, OctreeSet, OctreeVisitor, VisitStatus};
+
+use core::hash::Hash;
+use fnv::FnvHashMap;
+use ncollide3d::{
+    bounding_volume::AABB,
+    partitioning::{self as nc_part, DBVTLeaf, DBVTLeafId, BVH, DBVT},
+};
+
+/// An ncollide `DBVT` containing `OctreeSet`s. This turns the bounded `Octree` into an unbounded acceleration structure. You
+/// may use whatever key type `K` to uniquely identify the octrees.
+pub struct OctreeDBVT<K> {
+    dbvt: DBVT<f32, OctreeSet, AABB<f32>>,
+    leaf_ids: FnvHashMap<K, DBVTLeafId>,
+}
+
+impl<K> Default for OctreeDBVT<K> {
+    fn default() -> Self {
+        Self {
+            dbvt: DBVT::new(),
+            leaf_ids: Default::default(),
+        }
+    }
+}
+
+impl<K> OctreeDBVT<K>
+where
+    K: Eq + Hash,
+{
+    /// Inserts the octree, replacing any old octree at `key` and returning it.
+    pub fn insert(&mut self, key: K, octree: OctreeSet) -> Option<OctreeSet> {
+        let aabb = octant_aabb(&octree.octant());
+        let new_leaf_id = self.dbvt.insert(DBVTLeaf::new(aabb, octree));
+
+        self.leaf_ids
+            .insert(key, new_leaf_id)
+            .map(|old_leaf_id| self.dbvt.remove(old_leaf_id).data)
+    }
+
+    /// Remove the octree at `key`.
+    pub fn remove(&mut self, key: &K) -> Option<OctreeSet> {
+        self.leaf_ids
+            .remove(key)
+            .map(|leaf_id| self.dbvt.remove(leaf_id).data)
+    }
+
+    /// Get a reference to the `OctreeSet` at `key`.
+    pub fn get(&self, key: &K) -> Option<&OctreeSet> {
+        self.leaf_ids
+            .get(key)
+            .and_then(|leaf_id| self.dbvt.get(*leaf_id).map(|leaf| &leaf.data))
+    }
+
+    /// Visit every bounding volume (AABB) in the DBVT. This is a heterogeneous tree, meaning that not all nodes have the same
+    /// representation. Upper nodes simply store a bounding volume (AABB), while octree nodes will provide both a bounding
+    /// volume and an `Octant`, which is completely full for leaf nodes.
+    pub fn visit(&self, visitor: &mut impl OctreeDBVTVisitor) {
+        self.dbvt.visit(&mut DBVTVisitorImpl(visitor));
+    }
+}
+
+struct DBVTVisitorImpl<'a, V>(&'a mut V);
+
+impl<'a, V> OctreeVisitor for DBVTVisitorImpl<'a, V>
+where
+    V: OctreeDBVTVisitor,
+{
+    fn visit_octant(&mut self, location: &Location) -> VisitStatus {
+        let aabb = octant_aabb(&location.octant());
+
+        self.0
+            .visit(&aabb, Some(location.octant()), location.is_full())
+    }
+}
+
+impl<'a, V> nc_part::Visitor<OctreeSet, AABB<f32>> for DBVTVisitorImpl<'a, V>
+where
+    V: OctreeDBVTVisitor,
+{
+    fn visit(&mut self, aabb: &AABB<f32>, octree: Option<&OctreeSet>) -> nc_part::VisitStatus {
+        let status = if let Some(octree) = octree {
+            octree.visit_branches_and_leaves(self)
+        } else {
+            self.0.visit(aabb, None, false)
+        };
+
+        match status {
+            VisitStatus::Continue => nc_part::VisitStatus::Continue,
+            VisitStatus::Stop => nc_part::VisitStatus::Stop,
+            VisitStatus::ExitEarly => nc_part::VisitStatus::ExitEarly,
+        }
+    }
+}
+
+pub trait OctreeDBVTVisitor {
+    /// `octant` is only `Some` when traversing an `Octree`. Otherwise, you are traversing an upper-level internal node.
+    fn visit(&mut self, aabb: &AABB<f32>, octant: Option<&Octant>, is_full: bool) -> VisitStatus;
+}
+
+/// Returns the axis-aligned bounding box that bounds `octant`.
+pub fn octant_aabb(octant: &Octant) -> AABB<f32> {
+    let aabb_min = Point3f::from(octant.minimum()).into();
+    let aabb_max = Point3f::from(octant.minimum() + PointN([octant.edge_length(); 3])).into();
+
+    AABB::new(aabb_min, aabb_max)
+}