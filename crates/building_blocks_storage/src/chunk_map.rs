--- conflicted
+++ resolved
@@ -121,19 +121,11 @@
 pub use storage::*;
 
 use crate::{
-<<<<<<< HEAD
-    array::{Array, ArrayCopySrc, ArrayIndexer, ArrayN},
+    array::{ArrayCopySrc, ArrayIndexer, ArrayN},
     GetOwned, Get, GetMut,
     ForEachOwned, ForEach, ForEachMut,
     GetUncheckedMutRelease, GetUncheckedRelease,
     ReadExtent, WriteExtent,
-=======
-    access::{
-        ForEach, ForEachMut, GetUncheckedMutRelease, GetUncheckedRelease, ReadExtent, WriteExtent,
-    },
-    array::{ArrayCopySrc, ArrayIndexer, ArrayN},
-    Get, GetMut,
->>>>>>> caecd269
 };
 
 use building_blocks_core::{bounding_extent, ExtentN, IntegerPoint, PointN};
