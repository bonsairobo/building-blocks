//! The `OctreeSet` type is a memory-efficient set of points organized hierarchically.
//!
//! # Use Cases
//!
//! The `OctreeSet` has many uses.
//!
//! One possible use case is to construct one using `OctreeSet::from_array3`, then insert it into an `OctreeDBVT` in order to
//! perform spatial queries like raycasting.
//!
//! You might also use an `OctreeSet` as a chunk index, where each point represents a single chunk. This representation is
//! useful for level of detail algorithms like clipmap traversal because inner nodes may correspond to downsampled chunks stored
//! in a separate structure.
//!
//! # Traversal
//!
//! `OctreeSet` supports two modes of traversal. One is using the visitor pattern via `OctreeVisitor`. You can either visit just
//! the branches and leaves, or you can also visit full sub-octants of a leaf octant.
//!
//! ## Nested Traversal
//!
//! ```
//! # let some_condition = |_: &Location| true;
//! use building_blocks_core::prelude::*;
//! use building_blocks_storage::{octree::*, prelude::*};
//!
//! let extent = Extent3i::from_min_and_shape(PointN([0; 3]), PointN([32; 3]));
//! let voxels = Array3::fill(extent, true); // boring example
//! let octree = OctreeSet::from_array3(&voxels, Extent3i::from_min_and_shape(PointN([8; 3]), PointN([16; 3])));
//!
//! octree.visit_branches_and_leaves(&mut |location: &Location| {
//!     if some_condition(location) {
//!         // Found a particular subtree, now narrow the search using a different algorithm.
//!         location.visit_all_octants(&octree, &mut |_location: &Location| {
//!             VisitStatus::Continue
//!         });
//!
//!         VisitStatus::ExitEarly
//!     } else {
//!         VisitStatus::Continue
//!     }
//! });
//! ```
//!
//! The other form of traversal is "node-based," which is slightly less efficient and more manual but also more flexible. See
//! the `OctreeSet::root_node`, `OctreeSet::child_node`, and `OctreeNode` documentation for details.

use crate::{access::GetUncheckedRelease, prelude::*, IsEmpty};

use building_blocks_core::prelude::*;

use fnv::FnvHashMap;

/// A sparse set of voxel coordinates (3D integer points). Supports spatial queries.
///
/// The octree is a cube shape and the edge lengths can only be a power of 2, at most 64. When an entire octant is full, it will
/// be stored in a collapsed representation, so the leaves of the tree can be differently sized octants.
#[derive(Clone, Debug, Eq, PartialEq)]
pub struct OctreeSet {
    extent: Extent3i,
    power: u8,
    root_exists: bool,
    // Save memory by using 2-byte location codes as hash map keys instead of 64-bit node pointers. The total memory usage can
    // be approximated as 4 bytes per node, assuming the hashbrown table has 1 byte of overhead per entry.
    nodes: FnvHashMap<LocationCode, ChildBitMask>,
}

impl OctreeSet {
    /// Make an empty set in the universe (domain) of `extent`.
    pub fn empty(extent: Extent3i) -> Self {
        let power = Self::check_extent(&extent);

        Self {
            power,
            root_exists: false,
            extent,
            nodes: FnvHashMap::default(),
        }
    }

    fn check_extent(extent: &Extent3i) -> u8 {
        assert!(extent.shape.dimensions_are_powers_of_2());
        assert!(extent.shape.is_cube());
        let power = extent.shape.x().trailing_zeros() as u8;
        // Constrained by 16-bit location code.
        assert!(power > 0 && power <= 6);

        power
    }

    // TODO: from_height_map

    /// Constructs an `Octree` which contains all of the points in `extent` which are not empty (as defined by the `IsEmpty`
    /// trait). `extent` must be cube-shaped with edge length being a power of 2. For exponent E where edge length is 2^E, we
    /// must have `0 < E <= 6`, because there is a maximum fixed depth of the octree.
    pub fn from_array3<A, T>(array: &A, extent: Extent3i) -> Self
    where
        A: Array<[i32; 3]> + GetUncheckedRelease<Stride, T>,
        T: Clone + IsEmpty,
    {
        let power = Self::check_extent(&extent);
        let edge_length = 1 << power;

        // These are the corners of the root octant, in local coordinates.
        let mut corner_offsets = [Local(Point3i::ZERO); 8];
        for (&p, dst) in Point3i::CUBE_CORNER_OFFSETS
            .iter()
            .zip(corner_offsets.iter_mut())
        {
            *dst = Local(edge_length * p);
        }
        // Convert into strides for indexing efficiency.
        let mut corner_strides = [Stride(0); 8];
        array.strides_from_local_points(&corner_offsets, &mut corner_strides);

        let mut nodes = FnvHashMap::default();
        let min_local = Local(extent.minimum - array.extent().minimum);
        let root_minimum = array.stride_from_local_point(min_local);
        let root_location = LocationCode::ROOT;
        let (root_exists, _full) = Self::partition_array(
            root_location,
            root_minimum,
            edge_length,
            &corner_strides,
            array,
            &mut nodes,
        );

        Self {
            power,
            root_exists,
            extent,
            nodes,
        }
    }

    fn partition_array<A, T>(
        location: LocationCode,
        minimum: Stride,
        edge_length: i32,
        corner_strides: &[Stride],
        array: &A,
        nodes: &mut FnvHashMap<LocationCode, ChildBitMask>,
    ) -> (bool, bool)
    where
        A: Array<[i32; 3]> + GetUncheckedRelease<Stride, T>,
        T: Clone + IsEmpty,
    {
        // Base case where the octant is a single voxel. The `location` is invalid and unnecessary in this case; we avoid using
        // it by returning early.
        if edge_length == 1 {
            let exists = !array.get_unchecked_release(minimum).is_empty();
            return (exists, exists);
        }

        let mut octant_corner_strides = [Stride(0); 8];
        for (child_corner, parent_corner) in
            octant_corner_strides.iter_mut().zip(corner_strides.iter())
        {
            *child_corner = Stride(parent_corner.0 >> 1);
        }

        let half_edge_length = edge_length >> 1;
        let mut child_bitmask = 0;
        let mut all_children_full = true;
        let extended_location = location.extend();
        for (octant, offset) in octant_corner_strides.iter().enumerate() {
            let octant_min = minimum + *offset;
            let octant_location = extended_location.with_lowest_octant(octant as u16);
            let (child_exists, child_full) = Self::partition_array(
                octant_location,
                octant_min,
                half_edge_length,
                &octant_corner_strides,
                array,
                nodes,
            );
            child_bitmask |= (child_exists as u8) << octant;
            all_children_full &= child_full;
        }

        let exists = child_bitmask != 0;

        if exists && !all_children_full {
            nodes.insert(location, child_bitmask);
        }

        (exists, all_children_full)
    }

    /// The exponent P such that `self.edge_length() = 2 ^ P`.
    pub fn power(&self) -> u8 {
        self.power
    }

    /// The length of any edge of the root octant.
    pub fn edge_length(&self) -> i32 {
        1 << self.power
    }

    /// The entire octant spanned by the octree.
    pub fn octant(&self) -> Octant {
        Octant {
            minimum: self.extent.minimum,
            edge_length: self.edge_length(),
        }
    }

    /// The extent spanned by the octree.
    pub fn extent(&self) -> &Extent3i {
        &self.extent
    }

    /// Returns `true` iff the octree contains zero points.
    pub fn is_empty(&self) -> bool {
        !self.root_exists
    }

    /// Visit every non-empty octant of the octree.
    pub fn visit_branches_and_leaves(&self, visitor: &mut impl OctreeVisitor) -> VisitStatus {
        if !self.root_exists {
            return VisitStatus::Continue;
        }

        self._visit_branches_and_leaves(LocationCode::ROOT, self.octant(), visitor)
    }

    /// Same as `visit_branches_and_leaves`, but visit only the octants that overlap `extent`.
    pub fn visit_extent(&self, extent: &Extent3i, visitor: &mut impl OctreeVisitor) -> VisitStatus {
        self.visit_branches_and_leaves(&mut |location: &Location| {
            if Extent3i::from(location.octant)
                .intersection(extent)
                .is_empty()
            {
                return VisitStatus::Stop;
            }

            visitor.visit_octant(location)
        })
    }

    /// Same as `visit_branches_and_leaves`, but descendants of collapsed octants are also visited.
    pub fn visit_all_octants(&self, visitor: &mut impl OctreeVisitor) -> VisitStatus {
        self._visit_all_octants(LocationCode::ROOT, self.octant(), visitor)
    }

    fn _visit_all_octants(
        &self,
        code: LocationCode,
        octant: Octant,
        visitor: &mut impl OctreeVisitor,
    ) -> VisitStatus {
        self._visit_branches_and_leaves(code, octant, &mut |location: &Location| {
            if location.code == LocationCode::LEAF {
                location.octant.visit_self_and_descendants(visitor)
            } else {
                visitor.visit_octant(location)
            }
        })
    }

    fn _visit_branches_and_leaves(
        &self,
        code: LocationCode,
        octant: Octant,
        visitor: &mut impl OctreeVisitor,
    ) -> VisitStatus {
        // Precondition: location exists.

        // Base case where the octant is a single leaf voxel.
        if octant.is_single_voxel() {
            return visitor.visit_octant(&Location::leaf(octant));
        }

        // Continue traversal of this branch.

        let child_bitmask = if let Some(child_bitmask) = self.nodes.get(&code) {
            child_bitmask
        } else {
            // Since we know that location exists, but it's not in the nodes map, this means that we can assume the entire
            // octant is full. This is an implicit leaf node.
            return visitor.visit_octant(&Location::leaf(octant));
        };

        // Definitely not at a leaf node.
        let status = visitor.visit_octant(&Location::branch(octant, code));
        if status != VisitStatus::Continue {
            return status;
        }

        let extended_code = code.extend();
        for child_index in 0..8 {
            if (child_bitmask & (1 << child_index)) == 0 {
                // This child does not exist.
                continue;
            }

            let child_octant = octant.child(child_index);
            let octant_code = extended_code.with_lowest_octant(child_index as u16);
            if self._visit_branches_and_leaves(octant_code, child_octant, visitor)
                == VisitStatus::ExitEarly
            {
                return VisitStatus::ExitEarly;
            }
        }

        // Continue with the rest of the tree.
        VisitStatus::Continue
    }

    /// The `OctreeNode` of the root, if it exists.
    #[inline]
    pub fn root_node(&self) -> Option<OctreeNode> {
        if self.root_exists {
            Some(OctreeNode {
                location: LocationCode::ROOT,
                octant: self.octant(),
                child_bitmask: self.nodes.get(&LocationCode::ROOT).cloned().unwrap_or(0),
                power: self.power,
            })
        } else {
            None
        }
    }

    /// Returns the child `OctreeNode` of `parent` at the given `child_index`, where `0 < child_octant < 8`.
    #[inline]
    pub fn get_child(&self, parent: &OctreeNode, child_index: u8) -> Option<OctreeNode> {
        debug_assert!(child_index < 8);

        if parent.child_bitmask & (1 << child_index) == 0 {
            return None;
        }

        let child_power = parent.power - 1;
        let child_octant = parent.octant.child(child_index);

        if child_power == 0 {
            // The child is a leaf, so we don't need to extend the location or look for a child bitmask.
            return Some(OctreeNode {
                location: LocationCode::LEAF,
                octant: child_octant,
                child_bitmask: 0,
                power: child_power,
            });
        }

        let child_location = parent
            .location
            .extend()
            .with_lowest_octant(child_index as u16);

        let (location, child_bitmask) = if let Some(bitmask) = self.nodes.get(&child_location) {
            (child_location, *bitmask)
        } else {
            (LocationCode::LEAF, 0)
        };

        Some(OctreeNode {
            location,
            octant: child_octant,
            child_bitmask,
            power: child_power,
        })
    }

    /// Add all points from `extent` to the set.
    pub fn add_extent(&mut self, add_extent: &Extent3i) {
        let (root_exists, _full) = self._add_extent(
            LocationCode::ROOT,
            self.octant(),
            self.root_exists,
            add_extent,
        );
        self.root_exists = root_exists;
    }

    fn _add_extent(
        &mut self,
        location: LocationCode,
        octant: Octant,
        already_exists: bool,
        add_extent: &Extent3i,
    ) -> (bool, bool) {
        if octant.is_single_voxel() {
            let intersects = add_extent.contains(octant.minimum);
            return (intersects, intersects || already_exists);
        }

        let octant_extent = Extent3i::from(octant);
        let octant_intersection = add_extent.intersection(&octant_extent);

        if octant_extent == octant_intersection {
            // The octant is a subset of the extent being inserted, so we can make it an implicit leaf.
            if already_exists {
                self.remove_subtree(&location, octant.power());
            }
            return (true, true);
        }

        let (mut child_bitmask, already_had_bitmask) =
            if let Some(&child_bitmask) = self.nodes.get(&location) {
                // Mixed branch node.
                (child_bitmask, true)
            } else if already_exists {
                // Implicit leaf node.
                return (true, true);
            } else {
                // New node.
                (0, false)
            };

        if octant_intersection.is_empty() {
            // Nothing to do for this octant.
            return (already_exists, false);
        }

        let mut all_children_full = true;
        let extended_location = location.extend();
        for child_index in 0..8 {
            let child_location = extended_location.with_lowest_octant(child_index as u16);
            let child_octant = octant.child(child_index);
            let child_already_exists = child_bitmask & (1 << child_index) != 0;
            let (child_exists_after_insert, child_full) = self._add_extent(
                child_location,
                child_octant,
                child_already_exists,
                add_extent,
            );
            child_bitmask |= (child_exists_after_insert as u8) << child_index;
            all_children_full &= child_full;
        }

        if child_bitmask != 0 && !all_children_full {
            self.nodes.insert(location, child_bitmask);
        } else if already_had_bitmask && all_children_full {
            self.remove_subtree(&location, octant.power());
        }

        (true, all_children_full)
    }

    fn remove_subtree(&mut self, location: &LocationCode, level: u8) {
        if let Some(child_bitmask) = self.nodes.remove(location) {
            if level == 1 {
                return;
            }

            let extended_location = location.extend();
            for child_index in 0..8 {
                if child_bitmask & (1 << child_index) != 0 {
                    let child_location = extended_location.with_lowest_octant(child_index);
                    self.remove_subtree(&child_location, level - 1);
                }
            }
        }
    }
}

/// Represents a single non-empty octant in the octree. Used for manual traversal by calling `OctreeSet::get_child`.
#[derive(Clone, Copy, Debug)]
pub struct OctreeNode {
    location: LocationCode,
    octant: Octant,
    child_bitmask: ChildBitMask,
    power: u8,
}

impl OctreeNode {
    /// A leaf node is one whose octant is entirely full.
    #[inline]
    pub fn is_leaf(&self) -> bool {
        self.location == LocationCode::LEAF
    }

    #[inline]
    pub fn octant(&self) -> Octant {
        self.octant
    }

    /// The power of a node is directly related to the edge length of octants at that level of the tree. So the power of the
    /// root node is `P` where `edge_length = 2 ^ P`. The power of any single-point leaf octant is 0, because `edge_length = 1 =
    /// 2 ^ 0`.
    #[inline]
    pub fn power(&self) -> u8 {
        self.power
    }
}

type ChildBitMask = u8;

/// Uniquely identifies a location in a given octree.
///
/// Supports an octree with at most 6 levels.
/// ```text
/// level N:
///   loc = 0b1
/// level N-1:
///   loc = 0b1000, 0b1001, 0b1010, 0b1011, 0b1100, 0b1101, 0b1110, 0b1111
/// level N-2:
///   loc = 0b1000000, ...
/// ...
/// level N-5:
///   loc = 0b1000000000000000, ...
/// ```
#[derive(Clone, Copy, Debug, Hash, Eq, PartialEq)]
struct LocationCode(u16);

impl LocationCode {
    const ROOT: Self = Self(1);
    // Leaves don't need to store child bitmasks, so we can give them a sentinel code.
    const LEAF: Self = Self(0);

    fn extend(self) -> Self {
        Self(self.0 << 3)
    }

    fn with_lowest_octant(self, octant: u16) -> Self {
        Self(self.0 | octant)
    }
}

/// A cube-shaped extent which is an octant at some level of an octree. As a leaf node, it represents a totally full set of
/// points.
#[derive(Clone, Copy, Debug)]
pub struct Octant {
    minimum: Point3i,
    edge_length: i32,
}

impl Octant {
    #[inline]
    pub fn minimum(&self) -> Point3i {
        self.minimum
    }

    #[inline]
    pub fn edge_length(&self) -> i32 {
        self.edge_length
    }

    #[inline]
    pub fn is_single_voxel(&self) -> bool {
        self.edge_length == 1
    }

    #[inline]
    pub fn power(&self) -> u8 {
        self.edge_length.trailing_zeros() as u8
    }

    /// Returns the child octant, where `child_index` specifies the child as a number in `[0..7]` of the binary format `0bZYX`.
    #[inline]
    pub fn child(&self, child_index: u8) -> Self {
        let half_edge_length = self.edge_length >> 1;

        Self {
            minimum: self.minimum
                + half_edge_length * Point3i::CUBE_CORNER_OFFSETS[child_index as usize],
            edge_length: half_edge_length,
        }
    }

    /// Visit `self` and all octants descending from `self` (children and children's children).
    pub fn visit_self_and_descendants(self, visitor: &mut impl OctreeVisitor) -> VisitStatus {
        let status = visitor.visit_octant(&Location::leaf(self));

        if self.is_single_voxel() || status != VisitStatus::Continue {
            return status;
        }

        for child_index in 0..8 {
            match self.child(child_index).visit_self_and_descendants(visitor) {
                VisitStatus::Continue => (),
                VisitStatus::ExitEarly => return VisitStatus::ExitEarly,
                VisitStatus::Stop => continue,
            }
        }

        VisitStatus::Continue
    }
}

impl From<Octant> for Extent3i {
    #[inline]
    fn from(octant: Octant) -> Self {
        Extent3i::from_min_and_shape(octant.minimum, PointN([octant.edge_length; 3]))
    }
}

pub trait OctreeVisitor {
    /// Visit any octant that contains points in the octree.
    fn visit_octant(&mut self, location: &Location) -> VisitStatus;
}

impl<F> OctreeVisitor for F
where
    F: FnMut(&Location) -> VisitStatus,
{
    #[inline]
    fn visit_octant(&mut self, location: &Location) -> VisitStatus {
        (self)(location)
    }
}

#[derive(Eq, PartialEq)]
pub enum VisitStatus {
    /// Continue traversing this branch.
    Continue,
    /// Stop traversing this branch.
    Stop,
    /// Stop traversing the entire tree. No further nodes will be visited.
    ExitEarly,
}

/// An opaque handle for users to visit a sub-octree of an `OctreeSet`.
pub struct Location {
    octant: Octant,
    code: LocationCode,
}

impl Location {
    fn leaf(octant: Octant) -> Self {
        Self {
            octant,
            code: LocationCode::LEAF,
        }
    }

    fn branch(octant: Octant, code: LocationCode) -> Self {
        Self { octant, code }
    }

    /// Similar to `OctreeSet::visit_branches_and_leaves`, but only for the subtree at this `Location`.
    #[inline]
    pub fn visit_branches_and_leaves(
        &self,
        octree: &OctreeSet,
        visitor: &mut impl OctreeVisitor,
    ) -> VisitStatus {
        if self.code == LocationCode::LEAF {
            visitor.visit_octant(self)
        } else {
            octree._visit_branches_and_leaves(self.code, self.octant, visitor)
        }
    }

    /// Similar to `OctreeSet::visit_all_octants`, but only for the subtree at this `Location`.
    #[inline]
    pub fn visit_all_octants(
        &self,
        octree: &OctreeSet,
        visitor: &mut impl OctreeVisitor,
    ) -> VisitStatus {
        if self.code == LocationCode::LEAF {
            self.octant.visit_self_and_descendants(visitor)
        } else {
            octree._visit_all_octants(self.code, self.octant, visitor)
        }
    }

    #[inline]
    pub fn is_full(&self) -> bool {
        self.code == LocationCode::LEAF
    }

    #[inline]
    pub fn octant(&self) -> &Octant {
        &self.octant
    }
}

// ████████╗███████╗███████╗████████╗
// ╚══██╔══╝██╔════╝██╔════╝╚══██╔══╝
//    ██║   █████╗  ███████╗   ██║
//    ██║   ██╔══╝  ╚════██║   ██║
//    ██║   ███████╗███████║   ██║
//    ╚═╝   ╚══════╝╚══════╝   ╚═╝

#[cfg(test)]
mod tests {
    use super::*;

    use rand::Rng;
    use std::collections::HashSet;

    #[test]
    fn add_extents() {
        let domain = Extent3i::from_min_and_shape(PointN([0; 3]), PointN([32; 3]));

        // No overlap, but they touch.
        let mut test = InsertTest::new(domain);
        test.assert_extent_added(Extent3i::from_min_and_max(
            PointN([5, 0, 0]),
            PointN([9, 5, 5]),
        ));
        test.assert_extent_added(Extent3i::from_min_and_max(
            PointN([10, 0, 0]),
            PointN([14, 5, 5]),
        ));

        // With overlap.
        let mut test = InsertTest::new(domain);
        test.assert_extent_added(Extent3i::from_min_and_max(PointN([8; 3]), PointN([12; 3])));
        test.assert_extent_added(Extent3i::from_min_and_max(PointN([10; 3]), PointN([15; 3])));
    }

    struct InsertTest {
        domain: Extent3i,
        set: OctreeSet,
        mirror_array_set: Array3<bool>,
        expected_array_set: Array3<bool>,
    }

    impl InsertTest {
        fn new(domain: Extent3i) -> Self {
            Self {
                domain,
                set: OctreeSet::empty(domain),
                mirror_array_set: Array3::fill(domain, false),
                expected_array_set: Array3::fill(domain, false),
            }
        }

        fn assert_extent_added(&mut self, add_extent: Extent3i) {
            let Self {
                domain,
                set,
                mirror_array_set,
                expected_array_set,
            } = self;

            set.add_extent(&add_extent);

            set.assert_all_nodes_reachable();

            expected_array_set.fill_extent(&add_extent, true);
            set.visit_branches_and_leaves(&mut |location: &Location| {
                if location.is_full() {
<<<<<<< HEAD
                    mirror_array_set.fill_extent(&Extent3i::from(location.octant()), true);
=======
                    mirror_array_set.fill_extent(&Extent3i::from(*location.octant()), true);
>>>>>>> 89a74f4a
                }

                VisitStatus::Continue
            });
            assert_eq!(mirror_array_set, expected_array_set);
            assert_eq!(*set, OctreeSet::from_array3(expected_array_set, *domain));
        }
    }

    #[test]
    fn octants_occupied_iff_not_empty() {
        let voxels = random_voxels();
        let octree = OctreeSet::from_array3(&voxels, *voxels.extent());

        octree.assert_all_nodes_reachable();

        let mut non_empty_voxels = HashSet::new();

        voxels.for_each(voxels.extent(), |p: Point3i, v: Voxel| {
            if !v.is_empty() {
                non_empty_voxels.insert(p);
            }
        });

        let mut octant_voxels = HashSet::new();

        octree.visit_branches_and_leaves(&mut |location: &Location| {
            if location.is_full() {
<<<<<<< HEAD
                for p in Extent3i::from(location.octant()).iter_points() {
=======
                for p in Extent3i::from(*location.octant()).iter_points() {
>>>>>>> 89a74f4a
                    octant_voxels.insert(p);
                }
            }

            VisitStatus::Continue
        });

        assert_eq!(non_empty_voxels, octant_voxels);

        // Now do the same test with a manual node traversal.
        let mut octant_voxels = HashSet::new();

        let mut queue = vec![octree.root_node()];
        while !queue.is_empty() {
            if let Some(node) = queue.pop().unwrap() {
                if node.is_leaf() {
                    for p in Extent3i::from(node.octant()).iter_points() {
                        octant_voxels.insert(p);
                    }
                } else {
                    for octant in 0..8 {
                        queue.push(octree.get_child(&node, octant));
                    }
                }
            }
        }

        assert_eq!(non_empty_voxels, octant_voxels);
    }

    fn random_voxels() -> Array3<Voxel> {
        let mut rng = rand::thread_rng();
        let extent = Extent3i::from_min_and_shape(PointN([0; 3]), PointN([64; 3]));

        Array3::fill_with(extent, |_| Voxel(rng.gen()))
    }

    #[derive(Clone)]
    struct Voxel(bool);

    impl IsEmpty for Voxel {
        fn is_empty(&self) -> bool {
            !self.0
        }
    }

    impl OctreeSet {
        fn assert_all_nodes_reachable(&self) {
            let num_reachable_nodes = if self.root_exists {
                self.count_nodes(LocationCode::ROOT, self.power())
            } else {
                0
            };

            assert_eq!(self.nodes.len(), num_reachable_nodes);
        }

        fn count_nodes(&self, location: LocationCode, level: u8) -> usize {
            if level == 0 {
                return 0;
            }

            let child_bitmask = if let Some(child_bitmask) = self.nodes.get(&location) {
                child_bitmask
            } else {
                return 0;
            };

            let mut nodes_sum = 1;
            let extended_location = location.extend();
            for child_index in 0..8 {
                if (child_bitmask & (1 << child_index)) == 0 {
                    // This child does not exist.
                    continue;
                }

                let octant_location = extended_location.with_lowest_octant(child_index as u16);
                nodes_sum += self.count_nodes(octant_location, level - 1);
            }

            nodes_sum
        }
    }
}<|MERGE_RESOLUTION|>--- conflicted
+++ resolved
@@ -736,11 +736,7 @@
             expected_array_set.fill_extent(&add_extent, true);
             set.visit_branches_and_leaves(&mut |location: &Location| {
                 if location.is_full() {
-<<<<<<< HEAD
-                    mirror_array_set.fill_extent(&Extent3i::from(location.octant()), true);
-=======
                     mirror_array_set.fill_extent(&Extent3i::from(*location.octant()), true);
->>>>>>> 89a74f4a
                 }
 
                 VisitStatus::Continue
@@ -769,11 +765,7 @@
 
         octree.visit_branches_and_leaves(&mut |location: &Location| {
             if location.is_full() {
-<<<<<<< HEAD
-                for p in Extent3i::from(location.octant()).iter_points() {
-=======
                 for p in Extent3i::from(*location.octant()).iter_points() {
->>>>>>> 89a74f4a
                     octant_voxels.insert(p);
                 }
             }
